# Cocktail Manager

Eine moderne Single-Page-Web-App zur Verwaltung der `Cocktail_Liste.csv`. Erstellt mit React, TypeScript, Tailwind CSS und Komponenten im Stil von shadcn/ui.

## Voraussetzungen

- Node.js >= 18 (inkl. npm)
- Optional: pnpm oder yarn, wenn bevorzugt (Anleitungen verwenden npm-Befehle)
- Git, falls das Projekt aus einem Repository geklont wird

## Erstes Setup (Initialisierung)

1. Repository klonen oder Projektverzeichnis entpacken:
   ```bash
   git clone <repo-url>
   cd Cocktailsite
   ```
2. Abhängigkeiten installieren:
   ```bash
   npm install
   ```
3. CSV-Daten prüfen:
   - Die Datei `Cocktail_Liste.csv` im Projektwurzelverzeichnis ist die maßgebliche Quelle.
   - Beim Start von `npm run dev` bzw. `npm run build` wird die Datei automatisch nach `public/Cocktail_Liste.csv` synchronisiert.
   - Passe die CSV bei Bedarf an (UTF-8 ohne BOM, Spaltennamen wie in der Spezifikation) und starte anschließend den gewünschten Befehl erneut oder führe `npm run sync:csv` manuell aus.

## Entwicklungsbetrieb

- Lokalen Dev-Server starten (inkl. HMR):
  ```bash
  npm run dev
  ```
- Standardmäßig erreichbar unter `http://localhost:5173`.
- Änderungen an Komponenten, CSV-Importen oder Styles werden live aktualisiert.

### CSV-Aktualisierung im Entwicklungsmodus

- Passe `Cocktail_Liste.csv` im Projektwurzelverzeichnis an.
- Starte `npm run dev` neu oder führe `npm run sync:csv` aus, damit die Datei automatisch nach `public/` kopiert und der Browser mit den neuesten Daten versorgt wird.
- Änderungen an der CSV werden beim nächsten Laden der Seite ohne Browser-Caching berücksichtigt.

## Produktionsbuild & Vorschau

1. Produktionsbundle erstellen:
   ```bash
   npm run build
   ```
   Das Ergebnis landet im Verzeichnis `dist/`.
2. Lokale Vorschau des Produktionsbuilds starten:
   ```bash
   npm run preview
   ```
   Der Server lauscht standardmäßig auf `http://localhost:4173`.

## Deployment

- Kopiere den Inhalt des Ordners `dist/` auf einen beliebigen statischen Webserver (z. B. Netlify, Vercel, S3).
- Stelle sicher, dass `Cocktail_Liste.csv` im `dist/`-Verzeichnis bleibt (wird beim Build automatisch kopiert).
- Für SPA-Routing `/cocktail/:slug` ggf. Fallback-Regeln (Rewrite auf `index.html`) konfigurieren.

## Projekt aktualisieren (Dependencies & Code)

1. Änderungen aus dem Repository holen:
   ```bash
   git pull
   ```
2. Abhängigkeiten neu installieren/aktualisieren:
   ```bash
   npm install
   ```
3. Optional: Veraltete Abhängigkeiten analysieren
   ```bash
   npm outdated
   ```
4. Tests/Build prüfen:
   ```bash
   npm run build
   ```

## Nützliche npm-Skripte

| Befehl            | Beschreibung                              |
| ----------------- | ------------------------------------------ |
| `npm run dev`     | Entwicklungsserver (Vite) starten (inkl. CSV-Sync) |
| `npm run build`   | Produktionsbuild erzeugen (inkl. CSV-Sync)         |
| `npm run preview` | Produktionsbuild lokal testen                       |
| `npm run sync:csv`| CSV aus dem Projektwurzelverzeichnis nach `public/` kopieren |
| `npm run lint`    | (Falls hinzugefügt) Linting ausführen                |

<<<<<<< HEAD
=======
## Zutaten-Parser & Stammdaten

- Der Editor analysiert das Zutatenfeld live und markiert erkannte Bestandteile farblich.
- Strukturierte Parser-Ergebnisse werden zusammen mit dem Cocktail gespeichert.
- Details zu Regeln, Stammdaten und Tests findest du in [`docs/ingredients.md`](docs/ingredients.md).

>>>>>>> 26d93a81
## CSV-Workflow

- **Quelle aktualisieren**: Bearbeite `Cocktail_Liste.csv` im Projektwurzelverzeichnis und synchronisiere per `npm run sync:csv` (oder automatisch über `npm run dev`/`npm run build`).
- **Neu/Bearbeiten**: Über `+ Neuer Cocktail` oder "Bearbeiten" lassen sich Datensätze ändern; sie werden im In-Memory-Status der App gehalten.
- **Backup erstellen**: Verwende bei Bedarf `npm run sync:csv`, um die aktuelle Datei erneut zu kopieren, oder entnimm die Version aus dem `public/`-Ordner.

## Fehlerbehebung

- Wenn beim CSV-Import die Spalte `﻿Gruppe` auftaucht, wird sie automatisch zu `Gruppe` normalisiert.
- Bei Problemen mit dem Dev-Server Port via `.env` Datei `VITE_PORT=<port>` setzen oder `npm run dev -- --host --port 5174` verwenden.
- Browser-Cache leeren, falls aktualisierte CSV-Daten nicht angezeigt werden.

Viel Erfolg mit dem Cocktail Manager! 🍹<|MERGE_RESOLUTION|>--- conflicted
+++ resolved
@@ -87,15 +87,12 @@
 | `npm run sync:csv`| CSV aus dem Projektwurzelverzeichnis nach `public/` kopieren |
 | `npm run lint`    | (Falls hinzugefügt) Linting ausführen                |
 
-<<<<<<< HEAD
-=======
 ## Zutaten-Parser & Stammdaten
 
 - Der Editor analysiert das Zutatenfeld live und markiert erkannte Bestandteile farblich.
 - Strukturierte Parser-Ergebnisse werden zusammen mit dem Cocktail gespeichert.
 - Details zu Regeln, Stammdaten und Tests findest du in [`docs/ingredients.md`](docs/ingredients.md).
 
->>>>>>> 26d93a81
 ## CSV-Workflow
 
 - **Quelle aktualisieren**: Bearbeite `Cocktail_Liste.csv` im Projektwurzelverzeichnis und synchronisiere per `npm run sync:csv` (oder automatisch über `npm run dev`/`npm run build`).
